--- conflicted
+++ resolved
@@ -362,17 +362,6 @@
     def __init__(self, primitives):
         super().__init__(primitives)
 
-<<<<<<< HEAD
-    def get_weights(self, edge_data):
-        return edge_data.alpha
-
-    def process_weights(self, weights):
-        return torch.softmax(weights, dim=-1)
-
-    def apply_weights(self, x, weights):
-        return sum(w * op(x, None) for w, op in zip(weights, self.primitives))
-=======
     def forward(self, x, edge_data):
         normed_alphas = torch.softmax(edge_data.alpha, dim=-1)
         return sum(w * op(x, None) for w, op in zip(normed_alphas, self.primitives))
->>>>>>> 712a054f
