import numpy as np
import torch
import copy
import math
from collections import defaultdict
from naslib.optimizers import SuccessiveHalving as SH
from naslib.optimizers.core.metaclasses import MetaOptimizer
from naslib.search_spaces.core.query_metrics import Metric

from collections import defaultdict


class HyperBand(MetaOptimizer):
    """
    This is a Hyperband Implementation, that uses the Sucessive Halving Algorithm with different settings.
    """

    # training the models is not implemented
    using_step_function = False

    def __init__(
        self,
        config,
        weight_optimizer=torch.optim.SGD,
        loss_criteria=torch.nn.CrossEntropyLoss(),
        grad_clip=None,
    ):
        """
        Initialize a Successive Halving  optimizer.

        Args:
            config
            weight_optimizer (torch.optim.Optimizer): The optimizer to
                train the (convolutional) weights.
            loss_criteria (TODO): The loss
            grad_clip (float): Where to clip the gradients (default None).
        """
        super(HyperBand, self).__init__()
        self.weight_optimizer = weight_optimizer
        self.loss = loss_criteria
        self.grad_clip = grad_clip
        self.sh_config = copy.deepcopy(config)
        self.performance_metric = Metric.VAL_ACCURACY
        self.dataset = config.dataset

        #self.fidelit_min = config.search.min_fidelity
        self.budget_max = config.search.budget_max
        self.eta = config.search.eta
        self.device = torch.device("cuda" if torch.cuda.is_available() else "cpu")
        self.budget_type = config.search.budget_type #is not for one query is overall
        self.sampled_archs = []
        self.history = torch.nn.ModuleList()
        self.s_max = math.floor(math.log(self.budget_max, self.eta))
        self.s = self.s_max + 1
        self.sh = None
        self.first = True # TODO: think about a more ellegant solution 
        self.b = (self.s_max + 1)* self.budget_max
<<<<<<< HEAD

        self.optimizer_stats = dict()
=======
        self.optimizer_stats = defaultdict(lambda: defaultdict(list))
>>>>>>> 7c8e9faf
    def adapt_search_space(self, search_space, scope=None, dataset_api=None):
        assert (
            search_space.QUERYABLE
        ), "Successsive Halving is currently only implemented for benchmarks."
        self.search_space = search_space.clone()
        self.scope = scope if scope else search_space.OPTIMIZER_SCOPE
        self.dataset_api = dataset_api

    def new_epoch(self):
        """
        Sample a new architecture to train.
        after https://arxiv.org/pdf/1603.06560.pdf
        """
        # TODO: rethink because of s
        if  self.sh == None or self.sh.end:
            #if sh is finish go to something diffrent as initial budget
                    #n = ((self.b ) / (self.budget_max))* ((self.eta**self.s)/(self.s + 1))
            self.s -= 1
            if self.sh != None:
                self.sampled_archs.extend(self.sh.sampled_archs)
            if self.s < 0:
                print("HB is finish, allready not defined what to do") # TODO define what to do 
                return math.inf #end the thing
            n = math.ceil(int(self.b / self.budget_max / (self.s + 1)) * self.eta ** self.s)
            r = self.budget_max * self.eta ** (-self.s)
            self.sh_config.search.number_archs = n
            self.sh_config.search.min_fidelity  = r 
           
            self.sh = SH(self.sh_config) #should be in config 
            self.sh.adapt_search_space(self.search_space, dataset_api= self.dataset_api)
        
        budget = self.sh.new_epoch() 
        self.update_optimizer_stats()
        return budget
                
    def _update_history(self, child):
        if len(self.history) < 100:
            self.history.append(child)
        else:
            for i, p in enumerate(self.history):
                if child.accuracy > p.accuracy:
                    self.history[i] = child
                    break

    def get_final_architecture(self):
        """
        Returns the sampled architecture with the lowest validation error.
        """
        return max(self.sampled_archs, key=lambda x: x.accuracy).arch

    def train_statistics(self, report_incumbent=True):
        return(
            0.42 , 0.42 , 0.42, 0.42


        )
        if report_incumbent:
            best_arch = self.get_final_architecture()
        else:
            best_arch = self.sampled_archs[-1].arch

        return (
            best_arch.query(
                Metric.TRAIN_ACCURACY, self.dataset, dataset_api=self.dataset_api
            ),
            best_arch.query(
                Metric.VAL_ACCURACY, self.dataset, dataset_api=self.dataset_api
            ),
            best_arch.query(
                Metric.TEST_ACCURACY, self.dataset, dataset_api=self.dataset_api
            ),
            best_arch.query(
                Metric.TRAIN_TIME, self.dataset, dataset_api=self.dataset_api
            ),

        )
    def train_model_statistics(self, report_incumbent=True):

        
        best_arch = self.sampled_archs[self.fidelity_counter -1].arch
        best_arch_hash = hash(self.sampled_archs[self.fidelity_counter -1])
        return (
            best_arch.query(
                Metric.TRAIN_ACCURACY, self.dataset, dataset_api=self.dataset_api
            ),
            best_arch.query(
                Metric.VAL_ACCURACY, self.dataset, dataset_api=self.dataset_api
            ),
            best_arch.query(
                Metric.TEST_ACCURACY, self.dataset, dataset_api=self.dataset_api
            ),
            best_arch.query(
                Metric.TRAIN_TIME, self.dataset, dataset_api=self.dataset_api
            ),
            self.fidelity,
            best_arch_hash,
        )
    
    def update_optimizer_stats(self):
        """
        Updates statistics of optimizer to be able to create useful plots
        TODO i have to expand the dictionary such that we keep track of all parallel sh evaluations
        """
        self.optimizer_stats[self.s] = self.sh.optimizer_stats

    def update_optimizer_stats(self):
        """
        Updates statistics of optimizer to be able to create useful plots
        here only hacky way from sh
        """
        arch = self.sh.sampled_archs[self.sh.fidelity_counter-1].arch
        arch_hash = hash(self.sh.sampled_archs[self.sh.fidelity_counter- 1])
        # this dict contains metrics to save
        metrics = {
            "train_acc": Metric.TRAIN_ACCURACY,
            "val_acc": Metric.VAL_ACCURACY,
            "test_acc": Metric.TEST_ACCURACY,
            "train_time": Metric.TRAIN_TIME
        }
        for metric_name, metric in metrics.items():
            metric_value = arch.query(
                metric, 
                self.dataset, 
                dataset_api=self.dataset_api, 
                epoch=int(81)
            )
            self.optimizer_stats[arch_hash][metric_name].append(metric_value)
        self.optimizer_stats[arch_hash]['fidelity'].append(self.sh.fidelity) 

    def test_statistics(self):
        return False
        best_arch = self.get_final_architecture()
        return best_arch.query(Metric.RAW, self.dataset, dataset_api=self.dataset_api)

    def get_op_optimizer(self):
        return self.weight_optimizer

    def get_checkpointables(self):
        return {"model": self.history}<|MERGE_RESOLUTION|>--- conflicted
+++ resolved
@@ -55,12 +55,8 @@
         self.sh = None
         self.first = True # TODO: think about a more ellegant solution 
         self.b = (self.s_max + 1)* self.budget_max
-<<<<<<< HEAD
 
         self.optimizer_stats = dict()
-=======
-        self.optimizer_stats = defaultdict(lambda: defaultdict(list))
->>>>>>> 7c8e9faf
     def adapt_search_space(self, search_space, scope=None, dataset_api=None):
         assert (
             search_space.QUERYABLE
