--- conflicted
+++ resolved
@@ -90,12 +90,8 @@
                 valid_acc, valid_obj = self.infer(self.model, self.criterion, self.valid_queue, device=self.device)
                 logging.info('valid_acc %f', valid_acc)
 
-<<<<<<< HEAD
             test_acc, test_obj = self.infer(self.model, self.criterion,
                                             self.test_queue, device=self.device)
-=======
-            test_acc, test_obj = self.infer(self.model, self.criterion, self.test_queue, device=self.device)
->>>>>>> 76a90a53
             logging.info('test_acc %f', test_acc)
 
             if callable(getattr(self.graph, 'query_architecture')):
