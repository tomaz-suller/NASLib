import os
import random
import torch
import logging
import numpy as np
import networkx as nx
import pickle
import nasbench301

from collections import namedtuple
from torch import nn
from copy import deepcopy
from ConfigSpace.read_and_write import json as config_space_json_r_w

from naslib.search_spaces.core import primitives as ops
from naslib.utils.utils import get_project_root, AttrDict
from naslib.search_spaces.core.graph import Graph, EdgeData
from naslib.search_spaces.darts.conversions import convert_compact_to_naslib, \
convert_naslib_to_compact, convert_naslib_to_genotype, make_compact_mutable
from naslib.search_spaces.core.query_metrics import Metric
from .primitives import FactorizedReduce

logger = logging.getLogger(__name__)
<<<<<<< HEAD
=======
Genotype = namedtuple('Genotype', 'normal normal_concat reduce reduce_concat')

"""
Note: we load the nb301 full training data and the nb301 models here, instead of inside the class,
because this class is copied many times throughout the discrete NAS algos and leads to memory errors.
TODO: ideally Trainer and PredictorEvaluator should load these data files and pass them to the 
SearchSpace objects
"""

data_folder = os.path.join(get_project_root(), 'data/')
with open(os.path.join(data_folder, 'nb301_full_training.pickle'), 'rb') as f:
    nb301_data = pickle.load(f)
    nb301_arches = list(nb301_data.keys())

performance_model = nasbench301.load_ensemble(os.path.join(data_folder + 'nb301_models/xgb_v1.0'))
runtime_model = nasbench301.load_ensemble(os.path.join(data_folder + 'nb301_models/lgb_runtime_v1.0'))
nb301_model = [performance_model, runtime_model]
print('loaded nb301 models')
>>>>>>> e994dd4f

NUM_VERTICES = 4
NUM_OPS = 7

    
class DartsSearchSpace(Graph):
    """
    The search space for CIFAR-10 as defined in
    
        Liu et al. 2019: DARTS: Differentiable Architecture Search
    
    It consists of a makrograph which is predefined and not optimized
    and two kinds of learnable cells: normal and reduction cells. At
    each edge are 8 primitive operations.
    """


    """
    Scope is used to target different instances of the same cell.
    Here we divide the cells in normal/reduction cell and stage.
    This is necessary to set the correct channels at each stage.
    The architecture optimizer should consider all of them equally.
    """
    OPTIMIZER_SCOPE = [
        "n_stage_1",
        "n_stage_2", 
        "n_stage_3", 
        "r_stage_1", 
        "r_stage_2",
    ]

    QUERYABLE = True

    def __init__(self):
        """
        Initialize a new instance of the DARTS search space.
        Note:
            __init__ cannot take any parameters due to the way networkx is implemented.
            If we want to change the number of classes set a static attribute `NUM_CLASSES`
            before initializing the class. Default is 10 as for cifar-10.
        """
        super().__init__()

        self.channels = [16, 32, 64]
        self.compact = None
        self.load_labeled = None
        self.num_classes = self.NUM_CLASSES if hasattr(self, 'NUM_CLASSES') else 10
        self.max_epoch = 97
        self.space_name = 'darts'

        """
        Build the search space with the parameters specified in __init__.
        """
        #
        # Cell definition
        #

        # Normal cell first
        normal_cell = Graph()
        normal_cell.name = "normal_cell"    # Use the same name for all cells with shared attributes

        # Input nodes
        normal_cell.add_node(1)
        normal_cell.add_node(2)

        # Intermediate nodes
        normal_cell.add_node(3)
        normal_cell.add_node(4)
        normal_cell.add_node(5)
        normal_cell.add_node(6)

        # Output node
        normal_cell.add_node(7)
        
        # Edges
        normal_cell.add_edges_from([(1, i) for i in range(3, 7)])   # input 1
        normal_cell.add_edges_from([(2, i) for i in range(3, 7)])   # input 2
        normal_cell.add_edges_from([(3, 4), (3, 5), (3, 6)])
        normal_cell.add_edges_from([(4, 5), (4, 6)])
        normal_cell.add_edges_from([(5, 6)])

        # Edges connecting to the output are always the identity
        normal_cell.add_edges_from([(i, 7, EdgeData().finalize()) for i in range(3, 7)])   # output
        
        # Reduction cell has the same topology
        reduction_cell = deepcopy(normal_cell)
        reduction_cell.name = "reduction_cell"

        # set the cell name for all edges. This is necessary to convert a genotype to a naslib object
        for _, _, edge_data in normal_cell.edges.data():
            if not edge_data.is_final():
                edge_data.set("cell_name", "normal_cell")

        for _, _, edge_data in reduction_cell.edges.data():
            if not edge_data.is_final():
                edge_data.set("cell_name", "reduction_cell")

        #
        # Makrograph definition
        #
        self.name = "makrograph"

        self.add_node(1)    # input node
        self.add_node(2)    # preprocessing
        self.add_node(3, subgraph=normal_cell.set_scope("n_stage_1").set_input([2, 2]))
        self.add_node(4, subgraph=normal_cell.copy().set_scope("n_stage_1").set_input([2, 3]))
        self.add_node(5, subgraph=reduction_cell.set_scope("r_stage_1").set_input([3, 4]))
        self.add_node(6, subgraph=normal_cell.copy().set_scope("n_stage_2").set_input([4, 5]))
        self.add_node(7, subgraph=normal_cell.copy().set_scope("n_stage_2").set_input([5, 6]))
        self.add_node(8, subgraph=reduction_cell.copy().set_scope("r_stage_2").set_input([6, 7]))
        self.add_node(9, subgraph=normal_cell.copy().set_scope("n_stage_3").set_input([7, 8]))
        self.add_node(10, subgraph=normal_cell.copy().set_scope("n_stage_3").set_input([8, 9]))
        self.add_node(11)   # output

        self.add_edges_from([(i, i+1) for i in range(1, 11)])
        self.add_edges_from([(i, i+2) for i in range(2, 9)])
 
        #
        # Operations at the makrograph edges
        #
        self.num_in_edges = 4
        reduction_cell_indices = [5, 8]

        channel_map_from, channel_map_to = channel_maps(reduction_cell_indices, max_index=11)

        self._set_makrograph_ops(channel_map_from, channel_map_to, reduction_cell_indices, max_index=11, affine=False)

        self._set_cell_ops(reduction_cell_indices)


    def _set_makrograph_ops(self, channel_map_from, channel_map_to, reduction_cell_indices, max_index, affine=True):
        # pre-processing
        # In darts there is a hardcoded multiplier of 3 for the output of the stem
        stem_multiplier = 3
        self.edges[1, 2].set('op', ops.Stem(self.channels[0] * stem_multiplier))

        # edges connecting cells
        for u, v, data in sorted(self.edges(data=True)):
            if u > 1 and v < max_index:
                C_in = self.channels[channel_map_from[u]]
                C_out = self.channels[channel_map_to[v]]
                if C_in == C_out:
                    C_in = C_in * stem_multiplier if u == 2 else C_in * self.num_in_edges     # handle Stem
                    if v in reduction_cell_indices:
                        C_out *= 2
                    data.set('op', ops.ReLUConvBN(C_in, C_out, kernel_size=1, affine=affine))
                else:
                    data.set('op', FactorizedReduce(C_in * self.num_in_edges, C_out, affine=affine))
        
        # post-processing
        _, _, data = sorted(self.edges(data=True))[-1]
        data.set('op', ops.Sequential(
            nn.AdaptiveAvgPool2d(1),
            nn.Flatten(),
            nn.Linear(self.channels[-1] * self.num_in_edges, self.num_classes))
        )


    def _set_cell_ops(self, reduction_cell_indices):
        # normal cells
        stages = ["n_stage_1", "n_stage_2", "n_stage_3"]

        for scope, c in zip(stages, self.channels):
            self.update_edges(
                update_func=lambda edge: _set_ops(edge, c, stride=1),
                scope=scope,
                private_edge_data=True
            )

        # reduction cells
        # stride=2 is only for some edges, that's why we have to do it this way
        for n, c in zip(reduction_cell_indices, self.channels[1:]):
            reduction_cell = self.nodes[n]['subgraph']
            for u, v, data in reduction_cell.edges.data():
                stride = 2 if u in (1, 2) else 1
                if not data.is_final():
                    edge = AttrDict(data=data)
                    _set_ops(edge, c, stride)

        #
        # Combining operations
        #
        for _, cell in sorted(self.nodes('subgraph')):
            if cell:
                cell.nodes[7]['comb_op'] = channel_concat


    def prepare_discretization(self):
        """
        In DARTS a node can have a maximum of two incoming edges.
        This is handled here.
        """
        
        self.update_nodes(_truncate_input_edges, scope=self.OPTIMIZER_SCOPE, single_instances=True)
    
    
    def prepare_evaluation(self):
        """
        In DARTS the evaluation model has 32 channels after the Stem
        and 3 normal cells at each stage.
        """
        # this is called after the optimizer has discretized the graph
        self._expand()
        
        # Operations at the edges
        self.channels = [36, 72, 144]
        reduction_cell_indices = [9, 16]

        channel_map_from, channel_map_to = channel_maps(reduction_cell_indices, max_index=23)
        self._set_makrograph_ops(channel_map_from, channel_map_to, reduction_cell_indices, max_index=23, affine=True)

        # Taken from DARTS implementation
        # assuming input size 8x8
        self.edges[22, 23].set('op', ops.Sequential(
            nn.ReLU(inplace=True),
            nn.AvgPool2d(5, stride=3, padding=0, count_include_pad=False), # image size = 2 x 2
            nn.Conv2d(self.channels[-1] * self.num_in_edges, 128, 1, bias=False),
            nn.BatchNorm2d(128),
            nn.ReLU(inplace=True),
            nn.Conv2d(128, 768, 2, bias=False),
            nn.BatchNorm2d(768),
            nn.ReLU(inplace=True),
            nn.Flatten(),
            nn.Linear(768, self.num_classes))
        )

        self.update_edges(
            update_func=_double_channels,
            scope=self.OPTIMIZER_SCOPE,
            private_edge_data=True
        )


    def _expand(self):
        # shift the node indices to make space for 4 more nodes at each stage
        # and the auxiliary logits
        mapping = {
            5: 9,
            6: 10,
            7: 11,
            8: 16,
            9: 17,
            10: 18,
            11: 24,     # 23 is auxiliary
        }
        nx.relabel_nodes(self, mapping, copy=False)
        
        # fix edges
        self.remove_edges_from(list(self.edges()))
        self.add_edges_from([(i, i+1) for i in range(1, 22)])
        self.add_edges_from([(i, i+2) for i in range(2, 21)])
        self.add_edge(22, 23)   # auxiliary output
        self.add_edge(22, 24)   # final output
        
        to_insert = [] + list(range(5, 9)) + list(range(12, 16)) + list(range(19, 23))
        for i in to_insert:
            normal_cell = self.nodes[i-1]['subgraph']
            self.add_node(i, subgraph=normal_cell.copy().set_scope(normal_cell.scope).set_input([i-2, i-1]))
        
        for i, cell in sorted(self.nodes(data='subgraph')):
            if cell:
                if i == 3:
                    cell.input_node_idxs = [2, 2]
                else:
                    cell.input_node_idxs = [i-2, i-1]


    def auxilary_logits(self):
        return self.graph['out_from_23']

    def load_labeled_architecture(self, dataset_api=None):
        """
        This is meant to be called by a new DartsSearchSpace() object
        (one that has not already been discretized).
        It samples a random architecture from the nasbench301 training data,
        and updates the graph object to match the architecture.
        """
        index = np.random.choice(len(dataset_api['nb301_arches']))
        compact = dataset_api['nb301_arches'][index]
        self.load_labeled = True
        self.set_compact(compact)
    
    def query(self, metric=None, dataset=None, path=None, epoch=-1, full_lc=False, dataset_api=None):
        """
        Query results from nasbench 301. Currently we only provide the 
        genotype query as list but we will integrate nb301 in the future.
        """
        metric_to_nb301 = {
            Metric.TRAIN_LOSS: 'train_losses',
            Metric.VAL_ACCURACY: 'val_accuracies'
        }
        
        if self.load_labeled:
            """
            If we loaded the architecture from the nasbench301 training data (using 
            load_labeled_architecture()), then self.compact will contain the architecture spec,
            and we can query the train loss or val accuracy at a specific epoch
            (also, querying will give 'real' answers, since these arches were actually trained)
            """
            assert metric in [Metric.VAL_ACCURACY, Metric.TRAIN_LOSS]
            query_results = dataset_api['nb301_data'][self.compact]
            if full_lc:
                # return the full learning curve up to specified epoch
                return query_results[metric_to_nb301[metric]][:epoch]
            else:
                # return the value of the metric only at the specified epoch
                return query_results[metric_to_nb301[metric]][epoch]

        else:
            """
            If we did not load the architecture using load_labeled_architecture(), then we can
            only query the validation accuracy at epoch 100 by using nasbench301.
            """
            assert (not epoch or epoch in [-1, 100])
            # assert metric in [Metric.VAL_ACCURACY, Metric.RAW]
            genotype = convert_naslib_to_genotype(self)
            val_acc = dataset_api['nb301_model'][0].predict(config=genotype, representation="genotype")
            return val_acc

    def get_compact(self):
        if self.compact is None:
            self.compact = convert_naslib_to_compact(self)
        return self.compact

    def set_compact(self, compact):
        # This will update the edges in the naslib object to match compact
        self.compact = compact
        convert_compact_to_naslib(compact, self)

    def sample_random_architecture(self):
        """
        This will sample a random architecture and update the edges in the
        naslib object accordingly.
        """
        compact = [[], []]
        for i in range(NUM_VERTICES):
            ops = np.random.choice(range(NUM_OPS), 4)

            nodes_in_normal = np.random.choice(range(i+2), 2, replace=False)
            nodes_in_reduce = np.random.choice(range(i+2), 2, replace=False)

            compact[0].extend([(nodes_in_normal[0], ops[0]), (nodes_in_normal[1], ops[1])])
            compact[1].extend([(nodes_in_reduce[0], ops[2]), (nodes_in_reduce[1], ops[3])])

        self.set_compact(compact)

    def mutate(self, parent, mutation_rate=1):
        """
        This will mutate one op from the parent op indices, and then
        update the naslib object and op_indices
        """
        parent_compact = parent.get_compact()
        parent_compact = make_compact_mutable(parent_compact)
        compact = parent_compact

        for _ in range(int(mutation_rate)):
            cell = np.random.choice(2)
            pair = np.random.choice(8)
            num = np.random.choice(2)
            if num == 1:
                compact[cell][pair][num] = np.random.choice(NUM_OPS)
            else:
                inputs = pair // 2 + 2
                choice = np.random.choice(inputs)
                if pair % 2 == 0 and compact[cell][pair+1][num] != choice:
                    compact[cell][pair][num] = choice
                elif pair % 2 != 0 and compact[cell][pair-1][num] != choice:
                    compact[cell][pair][num] = choice

        self.set_compact(compact)

    def get_nbhd(self):
        # return all neighbors of the architecture
        self.get_compact()
        nbrs = []

        for i, cell in enumerate(self.compact):
            for j, pair in enumerate(cell):

                # mutate the op
                available = [op for op in range(NUM_OPS) if op != pair[1]]
                for op in available:
                    nbr_compact = make_compact_mutable(self.compact)
                    nbr_compact[i][j][1] = op
                    nbr = DartsSearchSpace()
                    nbr.set_compact(nbr_compact)
                    nbr_model = torch.nn.Module()
                    nbr_model.arch = nbr
                    nbrs.append(nbr_model)

                # mutate the edge
                other = j + 1 - 2 * (j % 2)
                available = [edge for edge in range(j//2+2) \
                            if edge not in [cell[other][0], pair[0]]]

                for edge in available:
                    nbr_compact = make_compact_mutable(self.compact)
                    nbr_compact[i][j][0] = edge
                    nbr = DartsSearchSpace()
                    nbr.set_compact(nbr_compact)
                    nbr_model = torch.nn.Module()
                    nbr_model.arch = nbr
                    nbrs.append(nbr_model)

        random.shuffle(nbrs)
        return nbrs

    @staticmethod
    def get_configspace(path_to_configspace_obj=os.path.join(
        get_project_root(), "search_spaces/darts/configspace.json"
    )):
        """
        Returns the ConfigSpace object for the search space

        Args:
            path_to_configspace_obj: path to ConfigSpace json encoding

        Returns:
            ConfigSpace.ConfigutationSpace: a ConfigSpace object
        """
        with open(path_to_configspace_obj, 'r') as fh:
            json_string = fh.read()
            config_space = config_space_json_r_w.read(json_string)
        return config_space

    def get_type(self):
        return 'darts'

def _set_ops(edge, C, stride):
    """
    Replace the 'op' at the edges with the ones defined here.
    This function is called by the framework for every edge in
    the defined scope.
    Args:
        current_egde_data (EdgeData): The data that currently sits
            at the edge.
        C (int): convolutional channels
        stride (int): stride for the operation
    
    Returns:
        EdgeData: the updated EdgeData object.
    """
    edge.data.set('op', [
        ops.Identity() if stride==1 else FactorizedReduce(C, C, stride, affine=False),
        ops.Zero(stride=stride),
        ops.MaxPool(3, stride),
        ops.AvgPool(3, stride),
        ops.SepConv(C, C, kernel_size=3, stride=stride, padding=1, affine=False),
        ops.SepConv(C, C, kernel_size=5, stride=stride, padding=2, affine=False),
        ops.DilConv(C, C, kernel_size=3, stride=stride, padding=2, dilation=2, affine=False),
        ops.DilConv(C, C, kernel_size=5, stride=stride, padding=4, dilation=2, affine=False),
    ])


def _truncate_input_edges(node, in_edges, out_edges):
    """
    Removes input edges if there are more than k.
    """
    k = 2
    if len(in_edges) >= k:
        if any(e.has('alpha') or (e.has('final') and e.final) for _, e in in_edges):
            # We are in the one-shot case
            for _, data in in_edges:
                if data.has('final') and data.final:
                    return  # We are looking at an out node
                data.alpha[1] = -float("Inf")   # Zero op should never be max alpha
            sorted_edge_ids = sorted(in_edges, key=lambda x: max(x[1].alpha), reverse=True)
            keep_edges, _ = zip(*sorted_edge_ids[:k])
            for edge_id, edge_data in in_edges:
                if edge_id not in keep_edges:
                    edge_data.delete()
        else:
            # We are in the discrete case (e.g. random search)
            for _, data in in_edges:
                if isinstance(data.op, list) and data.op[1].get_op_name == 'Zero':
                    data.op.pop(1)
            if any(e.has('final') and e.final for _, e in in_edges):
                return  # TODO: how about mixed final and non-final?
            else:
                for _ in range(len(in_edges) - k):
                    in_edges[random.randint(0, len(in_edges)-1)][1].delete()


def _double_channels(edge):
    init_params = edge.data.op.init_params
    if 'C_in' in init_params:
        init_params['C_in'] = int(init_params['C_in'] * 2.25) 
    if 'C_out' in init_params:
        init_params['C_out'] = int(init_params['C_out'] * 2.25) 
    if 'affine' in init_params:
        init_params['affine'] = True
    edge.data.set('op', edge.data.op.__class__(**init_params))


def channel_concat(tensors):
    return torch.cat(tensors, dim=1)


def channel_maps(reduction_cell_indices, max_index):
    # calculate the mapping from edge indices to the respective channel

    assert len(reduction_cell_indices) == 2
    r_1, r_2 = reduction_cell_indices
    channel_map_from = {}
    channel_map_from.update({i: 0 for i in range(2, r_1)})
    channel_map_from.update({i: 1 for i in range(r_1, r_2)})
    channel_map_from.update({i: 2 for i in range(r_2, max_index)})

    channel_map_to = {}
    channel_map_to.update({i: 0 for i in range(3, r_1+1)})
    channel_map_to.update({i: 1 for i in range(r_1+1, r_2+1)})
    channel_map_to.update({i: 2 for i in range(r_2+1, max_index)})

    return channel_map_from, channel_map_to<|MERGE_RESOLUTION|>--- conflicted
+++ resolved
@@ -21,27 +21,6 @@
 from .primitives import FactorizedReduce
 
 logger = logging.getLogger(__name__)
-<<<<<<< HEAD
-=======
-Genotype = namedtuple('Genotype', 'normal normal_concat reduce reduce_concat')
-
-"""
-Note: we load the nb301 full training data and the nb301 models here, instead of inside the class,
-because this class is copied many times throughout the discrete NAS algos and leads to memory errors.
-TODO: ideally Trainer and PredictorEvaluator should load these data files and pass them to the 
-SearchSpace objects
-"""
-
-data_folder = os.path.join(get_project_root(), 'data/')
-with open(os.path.join(data_folder, 'nb301_full_training.pickle'), 'rb') as f:
-    nb301_data = pickle.load(f)
-    nb301_arches = list(nb301_data.keys())
-
-performance_model = nasbench301.load_ensemble(os.path.join(data_folder + 'nb301_models/xgb_v1.0'))
-runtime_model = nasbench301.load_ensemble(os.path.join(data_folder + 'nb301_models/lgb_runtime_v1.0'))
-nb301_model = [performance_model, runtime_model]
-print('loaded nb301 models')
->>>>>>> e994dd4f
 
 NUM_VERTICES = 4
 NUM_OPS = 7
