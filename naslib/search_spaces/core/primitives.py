--- conflicted
+++ resolved
@@ -3,12 +3,6 @@
 from torch.autograd import Variable
 
 from abc import ABCMeta, abstractmethod
-<<<<<<< HEAD
-
-class AbstractPrimitive(nn.Module, metaclass=ABCMeta):
-    """
-    Use this class when creating new operations for edges.
-=======
 
 class AbstractPrimitive(nn.Module, metaclass=ABCMeta):
     """
@@ -81,48 +75,8 @@
     
     def get_embedded_ops(self):
         return None
->>>>>>> 108d491f
-
-    This is required because we are agnostic to operations
-    at the edges. As a consequence, they can contain subgraphs
-    which requires naslib to detect and properly process them.
-    """
-
-<<<<<<< HEAD
-    def __init__(self, *args, **kwargs):
-        super(AbstractPrimitive, self).__init__(*args, **kwargs)
-    
-    @abstractmethod
-    def forward(self, x, edge_data):
-        """
-        The forward processing of the operation.
-        """
-        raise NotImplementedError()
-
-    @abstractmethod
-    def get_embedded_ops(self):
-        """
-        Return any embedded ops so that they can be
-        analysed whether they contain a child graph, e.g.
-        a 'motif' in the hierachical search space.
-
-        If there are no embedded ops, then simply return
-        `None`. Should return a list otherwise.
-        """
-        raise NotImplementedError()
-
-
-class Identity(AbstractPrimitive):
-    """
-    An implementation of the Identity operation.
-    """
-
-    def __init__(self):
-        super(Identity, self).__init__()
-
-    def forward(self, x, edge_data):
-        return x
-=======
+
+
 class SepConv(AbstractPrimitive):
     """
     Implementation of Separable convolution operation as
@@ -147,83 +101,8 @@
     
     def get_embedded_ops(self):
         return None
->>>>>>> 108d491f
-
-    def get_embedded_ops(self):
-        return None
-
-<<<<<<< HEAD
-=======
-class DilConv(AbstractPrimitive):
-    """
-    Implementation of a dilated separable convolution as
-    used in the DARTS paper.
-    """
->>>>>>> 108d491f
-
-class Zero(AbstractPrimitive):
-    """
-    Implementation of the zero operation. It removes
-    the connection by multiplying its input with zero.
-    """
-
-<<<<<<< HEAD
-    def __init__(self, stride):
-        """
-        When setting stride > 1 then it is assumed that the
-        channels must be doubled.
-        """
-        super(Zero, self).__init__()
-        self.stride = stride
-
-
-    def forward(self, x, edge_data):
-        if self.stride == 1:
-            return x.mul(0.)
-        else:
-            x = x[:, :, ::self.stride, ::self.stride].mul(0.)
-            return torch.cat([x, x], dim=1)   # double the channels TODO: ugly as hell
-    
-    def get_embedded_ops(self):
-        return None
-
-
-class SepConv(AbstractPrimitive):
-    """
-    Implementation of Separable convolution operation as
-    in the DARTS paper, i.e. 2 sepconv directly after another.
-    """
-=======
-    def forward(self, x, edge_data):
-        return self.op(x)
-
-
-    def get_embedded_ops(self):
-        return None
->>>>>>> 108d491f
-
-
-<<<<<<< HEAD
-    def forward(self, x, edge_data):
-        return self.op(x)
-    
-    def get_embedded_ops(self):
-        return None
-=======
-class Stem(AbstractPrimitive):
-    """
-    This is used as an initial layer directly after the
-    image input.
-    """
->>>>>>> 108d491f
-
-    def __init__(self, channels_out):
-        super(Stem, self).__init__()
-        self.seq = nn.Sequential(
-            nn.Conv2d(3, channels_out, 3, padding=1, bias=False),
-            nn.BatchNorm2d(channels_out))
-
-<<<<<<< HEAD
+
+
 class DilConv(AbstractPrimitive):
     """
     Implementation of a dilated separable convolution as
@@ -242,33 +121,8 @@
 
     def forward(self, x, edge_data):
         return self.op(x)
-=======
-    def forward(self, x, edge_data):
-        return self.seq(x)
-    
-    def get_embedded_ops(self):
-        return None
-
-
-class Sequential(AbstractPrimitive):
-    """
-    Implementation of `torch.nn.Sequential` to be used
-    as op on edges.
-    """
->>>>>>> 108d491f
-
-    def __init__(self, *args):
-        super(Sequential, self).__init__()
-        self.primitives = args
-        self.op = nn.Sequential(*args)
-    
-    def forward(self, x, edge_data):
-        return self.op(x)
-    
-    def get_embedded_ops(self):
-        return list(self.primitives)
-
-<<<<<<< HEAD
+
+
     def get_embedded_ops(self):
         return None
 
@@ -288,7 +142,27 @@
     def forward(self, x, edge_data):
         return self.seq(x)
     
-=======
+    def get_embedded_ops(self):
+        return None
+
+
+class Sequential(AbstractPrimitive):
+    """
+    Implementation of `torch.nn.Sequential` to be used
+    as op on edges.
+    """
+
+    def __init__(self, *args):
+        super(Sequential, self).__init__()
+        self.primitives = args
+        self.op = nn.Sequential(*args)
+    
+    def forward(self, x, edge_data):
+        return self.op(x)
+    
+    def get_embedded_ops(self):
+        return list(self.primitives)
+
 
 class MaxPool1x1(AbstractPrimitive):
     """
@@ -313,76 +187,6 @@
             x = self.bn(x)
         return x
 
->>>>>>> 108d491f
-    def get_embedded_ops(self):
-        return None
-
-
-<<<<<<< HEAD
-class Sequential(AbstractPrimitive):
-    """
-    Implementation of `torch.nn.Sequential` to be used
-    as op on edges.
-    """
-
-    def __init__(self, *args):
-        super(Sequential, self).__init__()
-        self.primitives = args
-        self.op = nn.Sequential(*args)
-    
-    def forward(self, x, edge_data):
-        return self.op(x)
-    
-    def get_embedded_ops(self):
-        return list(self.primitives)
-
-
-class FactorizedReduce(AbstractPrimitive):
-    """
-    Whatever this is, it replaces the identity when stride=2
-    """
-
-    def __init__(self, C_in, C_out, affine=False):
-        super(FactorizedReduce, self).__init__()
-        assert C_out % 2 == 0
-        self.relu = nn.ReLU(inplace=False)
-        self.conv_1 = nn.Conv2d(C_in, C_out // 2, 1, stride=2, padding=0, bias=False)
-        self.conv_2 = nn.Conv2d(C_in, C_out // 2, 1, stride=2, padding=0, bias=False)
-        self.bn = nn.BatchNorm2d(C_out, affine=affine)
-
-    def forward(self, x, edge_data):
-        x = self.relu(x)
-        out = torch.cat([self.conv_1(x), self.conv_2(x[:, :, 1:, 1:])], dim=1)
-        out = self.bn(out)
-        return out
-    
-    def get_embedded_ops(self):
-        return None
-
-
-class MaxPool1x1(AbstractPrimitive):
-    """
-    Implementation of MaxPool with an optional 1x1 convolution
-    in case stride > 1. The 1x1 convolution is required to increase
-    the number of channels.
-    """
-
-    def __init__(self, kernel_size, stride, C_in=None, C_out=None, affine=False):
-        super(MaxPool1x1, self).__init__()
-        self.stride = stride
-        self.maxpool = nn.MaxPool2d(kernel_size, stride=stride, padding=1)
-        if stride > 1:
-            assert C_in is not None and C_out is not None
-            self.conv = nn.Conv2d(C_in, C_out, 1, stride=1, padding=0, bias=False)
-            self.bn = nn.BatchNorm2d(C_out, affine=affine)
-    
-    def forward(self, x, edge_data):
-        x = self.maxpool(x)
-        if self.stride > 1:
-            x = self.conv(x)
-            x = self.bn(x)
-        return x
-
     def get_embedded_ops(self):
         return None
 
@@ -438,121 +242,6 @@
 
 ###################################################
 # TODO: what is with the primitives below?
-
-
-
-
-
-
-if __name__ == '__main__':
-    i = Identity()
-    print(issubclass(type(i), AbstractPrimitive))
-    print(isinstance(i, AbstractPrimitive))
-
-
-# Batch Normalization from nasbench
-BN_MOMENTUM = 0.997
-BN_EPSILON = 1e-5
-
-
-class ReLUConvBN(nn.Module):
-
-    def __init__(self, C_in, C_out, kernel_size, stride, padding, affine=True):
-        super(ReLUConvBN, self).__init__()
-        self.op = nn.Sequential(
-            nn.ReLU(inplace=False),
-            nn.Conv2d(C_in, C_out, kernel_size, stride=stride, padding=padding,
-                      bias=False),
-            nn.BatchNorm2d(C_out, affine=affine)
-        )
-
-    def forward(self, x, *args, **kwargs):
-        return self.op(x)
-
-
-class ConvBnRelu(nn.Module):
-    """
-    Equivalent to conv_bn_relu
-    https://github.com/google-research/nasbench/blob/master/nasbench/lib/base_ops.py#L32
-    """
-
-    def __init__(self, C_in, C_out, kernel_size, stride, padding=1, affine=True):
-        super(ConvBnRelu, self).__init__()
-        self.op = nn.Sequential(
-            # Padding = 1 is for a 3x3 kernel equivalent to tensorflow padding
-            # = same
-            nn.Conv2d(C_in, C_out, kernel_size, stride=stride, padding=padding,
-                      bias=False),
-            # affine is equivalent to scale in original tensorflow code
-            nn.BatchNorm2d(C_out, affine=affine, momentum=BN_MOMENTUM,
-                           eps=BN_EPSILON),
-            nn.ReLU(inplace=False)
-        )
-
-    def forward(self, x, *args, **kwargs):
-        return self.op(x)
-
-
-
-
-
-
-
-
-
-=======
-class AvgPool1x1(AbstractPrimitive):
-    """
-    Implementation of Avergae Pooling with an optional
-    1x1 convolution afterwards. The convolution is required
-    to increase the number of channels if stride > 1.
-    """
-
-    def __init__(self, kernel_size, stride, C_in=None, C_out=None, affine=False):
-        super(AvgPool1x1, self).__init__()
-        self.stride = stride
-        self.avgpool = nn.AvgPool2d(3, stride=stride, padding=1, count_include_pad=False)
-        if stride > 1:
-            assert C_in is not None and C_out is not None
-            self.conv = nn.Conv2d(C_in, C_out, 1, stride=1, padding=0, bias=False)
-            self.bn = nn.BatchNorm2d(C_out, affine=affine)
-    
-    def forward(self, x, edge_data):
-        x = self.avgpool(x)
-        if self.stride > 1:
-            x = self.conv(x)
-            x = self.bn(x)
-        return x
-
-    def get_embedded_ops(self):
-        return None
-
-
-class Concat1x1(nn.Module):
-    """
-    Implementation of the channel-wise concatination followed by a 1x1 convolution
-    to retain the channel dimension.
-    """
-
-    def __init__(self, num_in_edges, channels, affine=False):
-        super(Concat1x1, self).__init__()
-        self.conv = nn.Conv2d(num_in_edges * channels, channels, kernel_size=1, stride=1, padding=0, bias=False)
-        self.bn = nn.BatchNorm2d(channels, affine=affine)
-    
-    def forward(self, x):
-        """
-        Expecting a list of input tensors. Stacking them channel-wise
-        and applying 1x1 conv
-        """
-        x = torch.cat(x, dim=1)
-        x = self.conv(x)
-        x = self.bn(x)
-        return x
-
-
-###################################################
-# TODO: what is with the primitives below?
->>>>>>> 108d491f
 
 
 class NoiseOp(nn.Module):
