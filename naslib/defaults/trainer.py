import codecs
import time
import json
import logging
import os
import torch
import torch.nn.parallel
import torch.backends.cudnn as cudnn
import torch.distributed as dist
import torch.multiprocessing as mp
import torch.utils.data.distributed

from fvcore.common.checkpoint import PeriodicCheckpointer

from naslib.search_spaces.core.query_metrics import Metric

from naslib.utils import utils
from naslib.utils.logging import log_every_n_seconds, log_first_n

from .additional_primitives import DropPathWrapper

logger = logging.getLogger(__name__)


class Trainer(object):
    """
    Default implementation that handles dataloading and preparing batches, the
    train loop, gathering statistics, checkpointing and doing the final
    final evaluation.

    If this does not fulfil your needs free do subclass it and implement your
    required logic.
    """

    def __init__(self, optimizer, config):
        """
        Initializes the trainer.

        Args:
            optimizer: A NASLib optimizer
            config (AttrDict): The configuration loaded from a yaml file, e.g
                via  `utils.get_config_from_args()`
        """
        self.optimizer = optimizer
        self.config = config
        self.epochs = self.config.search.epochs

        # preparations
        self.device = torch.device("cuda:0" if torch.cuda.is_available() else "cpu")

        # measuring stuff
        self.train_top1 = utils.AverageMeter()
        self.train_top5 = utils.AverageMeter()
        self.train_loss = utils.AverageMeter()
        self.val_top1 = utils.AverageMeter()
        self.val_top5 = utils.AverageMeter()
        self.val_loss = utils.AverageMeter()

        n_parameters = optimizer.get_model_size()
        logger.info("param size = %fMB", n_parameters)
        self.errors_dict = utils.AttrDict(
            {'train_acc': [],
             'train_loss': [],
             'valid_acc': [],
             'valid_loss': [],
             'test_acc': [],
             'test_loss': [],
             'runtime': [],
             'arch_eval': [],
             'params': n_parameters}
        )


    def search(self, resume_from=""):
        """
        Start the architecture search.

        Generates a json file with training statistics.

        Args:
            resume_from (str): Checkpoint file to resume from. If not given then
                train from scratch.
        """
        logger.info("Start training")
        self.optimizer.before_training()
        checkpoint_freq = self.config.search.checkpoint_freq
        if self.optimizer.using_step_function:
            self.scheduler = self.build_search_scheduler(self.optimizer.op_optimizer, self.config)
        
            start_epoch = self._setup_checkpointers(resume_from, period=checkpoint_freq, scheduler=self.scheduler)
        else:
            start_epoch = self._setup_checkpointers(resume_from, period=checkpoint_freq)
        
        self.train_queue, self.valid_queue, _ = self.build_search_dataloaders(self.config)

        for e in range(start_epoch, self.epochs):
            self.optimizer.new_epoch(e)
            
            start_time = time.time()
            if self.optimizer.using_step_function:
                for step, (data_train, data_val) in enumerate(zip(self.train_queue, self.valid_queue)):
                    data_train = (data_train[0].to(self.device), data_train[1].to(self.device, non_blocking=True))
                    data_val = (data_val[0].to(self.device), data_val[1].to(self.device, non_blocking=True))

                    stats = self.optimizer.step(data_train, data_val)
                    logits_train, logits_val, train_loss, val_loss = stats

                    self._store_accuracies(logits_train, data_train[1], 'train')
                    self._store_accuracies(logits_val, data_val[1], 'val')

                    log_every_n_seconds(logging.INFO, "Epoch {}-{}, Train loss: {:.5f}, validation loss: {:.5f}, learning rate: {}".format(
                        e, step, train_loss, val_loss, self.scheduler.get_last_lr()), n=5)
                    
                    if torch.cuda.is_available():
                        log_first_n(logging.INFO, "cuda consumption\n {}".format(torch.cuda.memory_summary()), n=3)

                    self.train_loss.update(float(train_loss.detach().cpu()))
                    self.val_loss.update(float(val_loss.detach().cpu()))
                    
                self.scheduler.step()

                end_time = time.time()

                self.errors_dict.train_acc.append(self.train_top1.avg)
                self.errors_dict.train_loss.append(self.train_loss.avg)
                self.errors_dict.valid_acc.append(self.val_top1.avg)
                self.errors_dict.valid_loss.append(self.val_loss.avg)
                self.errors_dict.runtime.append(end_time - start_time)
            else:
                end_time = time.time()
                train_acc, train_loss, valid_acc, valid_loss = self.optimizer.train_statistics()
                self.errors_dict.train_acc.append(train_acc)
                self.errors_dict.train_loss.append(train_loss)
                self.errors_dict.valid_acc.append(valid_acc)
                self.errors_dict.valid_loss.append(valid_loss)
                self.errors_dict.runtime.append(end_time - start_time)
                self.train_top1.avg = train_acc
                self.val_top1.avg = valid_acc
            
            self.periodic_checkpointer.step(e)

            anytime_results = self.optimizer.test_statistics()
            if anytime_results:
                # record anytime performance
                self.errors_dict.arch_eval.append(anytime_results)
                log_every_n_seconds(logging.INFO, "Epoch {}, Anytime results: {}".format(
                        e, anytime_results), n=5)
                    
            self._log_to_json()
            self._log_and_reset_accuracies(e)

        self.optimizer.after_training()
        logger.info("Training finished")


    def main_worker(self, gpu, ngpus_per_node, args):
        logger.info("Starting retraining from scratch")

        args.gpu = gpu
        if gpu is not None:
            logger.info("Use GPU: {} for training".format(args.gpu))

        if args.distributed:
            if args.dist_url == "env://" and args.rank == -1:
                args.rank = int(os.environ["RANK"])
            if args.multiprocessing_distributed:
                # For multiprocessing distributed training, rank needs to be the
                # global rank among all processes
                args.rank = args.rank * ngpus_per_node + gpu
            dist.init_process_group(backend=args.dist_backend, init_method=args.dist_url,
                                    world_size=args.world_size, rank=args.rank)



        self._prepare_dataloaders(self.config, mode='val')
        best_arch.reset_weights(inplace=True)

        epochs = self.config.evaluation.epochs
        optim = self.optimizer.get_op_optimizer()
        optim = optim(
            best_arch.parameters(),
            self.config.evaluation.learning_rate,
            momentum=self.config.evaluation.momentum,
            weight_decay=self.config.evaluation.weight_decay
        )
        scheduler = torch.optim.lr_scheduler.CosineAnnealingLR(
            optim, float(epochs), eta_min=self.config.evaluation.learning_rate_min)

        start_epoch = self._setup_checkpointers(resume_from,
                                                search=False,
                                                period=self.config.evaluation.checkpoint_freq,
                                                model=best_arch,  # checkpointables start here
                                                optim=optim,
                                                scheduler=scheduler
                                                )

        grad_clip = self.config.evaluation.grad_clip
        loss = torch.nn.CrossEntropyLoss()

        best_arch.train()
        self.train_top1.reset()
        self.train_top5.reset()

        # Enable drop path
        best_arch.update_edges(
            update_func=lambda current_edge_data: current_edge_data.set('op', DropPathWrapper(current_edge_data.op)),
            scope=best_arch.OPTIMIZER_SCOPE,
            private_edge_data=True
        )

        # train from scratch
        for e in range(start_epoch, epochs):
            # update drop path probability
            drop_path_prob = self.config.evaluation.drop_path_prob * e / epochs
            best_arch.update_edges(
                update_func=lambda current_edge_data: current_edge_data.set('drop_path_prob', drop_path_prob),
                scope=best_arch.OPTIMIZER_SCOPE,
                private_edge_data=True
            )
            for i, (input_train, target_train) in enumerate(self.train_queue):
                input_train = input_train.to(self.device)
                target_train = target_train.to(self.device, non_blocking=True)

                optim.zero_grad()
                logits_train = best_arch(input_train)
                train_loss = loss(logits_train, target_train)
                if hasattr(best_arch, 'auxilary_logits'):  # darts specific stuff
                    log_first_n(logging.INFO, "Auxiliary is used", n=10)
                    auxiliary_loss = loss(best_arch.auxilary_logits(), target_train)
                    train_loss += self.config.evaluation.auxiliary_weight * auxiliary_loss
                train_loss.backward()
                if grad_clip:
                    torch.nn.utils.clip_grad_norm_(best_arch.parameters(), grad_clip)
                optim.step()

                self._store_accuracies(logits_train, target_train, 'train')
                log_every_n_seconds(logging.INFO, "Epoch {}-{}, Train loss: {:.5}, learning rate: {}".format(
                    e, i, train_loss, scheduler.get_last_lr()), n=5)

                if torch.cuda.is_available():
                    log_first_n(logging.INFO, "cuda consumption\n {}".format(torch.cuda.memory_summary()), n=3)

            scheduler.step()
            self.periodic_checkpointer.step(e)

            logger.info("Epoch {} done. Train accuracy (top1, top5): {:.5}, {:.5}".format(e,
                                                                                          self.train_top1.avg,
                                                                                          self.train_top5.avg))
            self.train_top1.reset()
            self.train_top5.reset()

    def evaluate(
<<<<<<< HEAD
            self,
            retrain=True,
            search_model="",
            resume_from="",
            multi_gpu=False
    ):
=======
            self, 
            retrain=True, 
            search_model="", 
            resume_from="",
            best_arch=None,
        ):
>>>>>>> d5498a5c
        """
        Evaluate the final architecture as given from the optimizer.

        If the search space has an interface to a benchmark then query that.
        Otherwise train as defined in the config.

        Args:
            retrain (bool): Reset the weights from the architecure search
            search_model (str): Path to checkpoint file that was created during
                search. If not provided, then try to load 'model_final.pth' from search
            resume_from (str): Resume retraining from the given checkpoint file.
<<<<<<< HEAD
            multi_gpu (bool): Distribute training on multiple gpus.
=======
            best_arch: Parsed model you want to directly evaluate and ignore the final model
                from the optimizer.
>>>>>>> d5498a5c
        """
        logger.info("Start evaluation")
        if not best_arch:

            if not search_model:
                search_model = os.path.join(self.config.save, "search", "model_final.pth")
            self._setup_checkpointers(search_model)      # required to load the architecture

            best_arch = self.optimizer.get_final_architecture()
        logger.info("Final architecture:\n" + best_arch.modules_str())

        if best_arch.QUERYABLE:
            metric = Metric.TEST_ACCURACY
            result = best_arch.query(
                metric=metric, dataset=self.config.dataset
            )
            logger.info("Queried results ({}): {}".format(metric, result))
        else:
            #best_arch.to(self.device)
            if retrain:
<<<<<<< HEAD
                if self.config.gpu is not None:
                    logger.warning('You have chosen a specific GPU. This will completely disable data parallelism.')

                if self.config.dist_url == "env://" and self.config.world_size == -1:
                    self.config.world_size = int(os.environ["WORLD_SIZE"])

                self.config.distributed = self.config.world_size > 1 or self.config.multiprocessing_distributed
                ngpus_per_node = torch.cuda.device_count()

                if self.config.multiprocessing_distributed:
                    # Since we have ngpus_per_node processes per node, the total world_size needs to be adjusted
                    self.config.world_size = ngpus_per_node * self.config.world_size
                    # Use torch.multiprocessing.spawn to launch distributed processes: the main_worker process function
                    mp.spawn(self.main_worker, nprocs=ngpus_per_node, args=(ngpus_per_node, self.config, best_arch))
                else:
                    # Simply call main_worker function
                    self.main_worker(self.config.gpu, ngpus_per_node, self.config, best_arch)
=======
                logger.info("Starting retraining from scratch")
                best_arch.reset_weights(inplace=True)

                self.train_queue, self.valid_queue, self.test_queue = self.build_eval_dataloaders(self.config)

                optim = self.build_eval_optimizer(best_arch.parameters(), self.config)
                scheduler = self.build_eval_scheduler(optim, self.config)

                start_epoch = self._setup_checkpointers(resume_from, 
                    search=False, 
                    period=self.config.evaluation.checkpoint_freq,
                    model=best_arch,    # checkpointables start here
                    optim=optim,
                    scheduler=scheduler
                )

                grad_clip = self.config.evaluation.grad_clip
                loss = torch.nn.CrossEntropyLoss()

                best_arch.train()
                self.train_top1.reset()
                self.train_top5.reset()
                self.val_top1.reset()
                self.val_top5.reset()

                # Enable drop path
                best_arch.update_edges(
                    update_func=lambda edge: edge.data.set('op', DropPathWrapper(edge.data.op)),
                    scope=best_arch.OPTIMIZER_SCOPE,
                    private_edge_data=True
                )

                # train from scratch
                epochs = self.config.evaluation.epochs
                for e in range(start_epoch, epochs):
                    # update drop path probability
                    drop_path_prob = self.config.evaluation.drop_path_prob * e / epochs
                    best_arch.update_edges(
                        update_func=lambda edge: edge.data.set('drop_path_prob', drop_path_prob),
                        scope=best_arch.OPTIMIZER_SCOPE,
                        private_edge_data=True
                    )

                    # Train queue
                    for i, (input_train, target_train) in enumerate(self.train_queue):
                        input_train = input_train.to(self.device)
                        target_train = target_train.to(self.device, non_blocking=True)

                        optim.zero_grad()
                        logits_train = best_arch(input_train)
                        train_loss = loss(logits_train, target_train)
                        if hasattr(best_arch, 'auxilary_logits'):   # darts specific stuff
                            log_first_n(logging.INFO, "Auxiliary is used", n=10)
                            auxiliary_loss = loss(best_arch.auxilary_logits(), target_train)
                            train_loss += self.config.evaluation.auxiliary_weight * auxiliary_loss
                        train_loss.backward()
                        if grad_clip:
                            torch.nn.utils.clip_grad_norm_(best_arch.parameters(), grad_clip)
                        optim.step()

                        self._store_accuracies(logits_train, target_train, 'train')
                        log_every_n_seconds(logging.INFO, "Epoch {}-{}, Train loss: {:.5}, learning rate: {}".format(
                            e, i, train_loss, scheduler.get_last_lr()), n=5)
                        
                        if torch.cuda.is_available():
                            log_first_n(logging.INFO, "cuda consumption\n {}".format(torch.cuda.memory_summary()), n=3)
                        
                    # Validation queue
                    if self.valid_queue:
                        for i, (input_valid, target_valid) in enumerate(self.valid_queue):
                            
                            input_valid = input_valid.to(self.device).float()
                            target_valid = target_valid.to(self.device, non_blocking=True).float()

                            # just log the validation accuracy
                            logits_valid = best_arch(input_valid)
                            self._store_accuracies(logits_valid, target_valid, 'val')

                    scheduler.step()
                    self.periodic_checkpointer.step(e)
                    self._log_and_reset_accuracies(e)
>>>>>>> d5498a5c

            # Disable drop path
            best_arch.update_edges(
                update_func=lambda edge: edge.data.set('op', edge.data.op.get_embedded_ops()),
                scope=best_arch.OPTIMIZER_SCOPE,
                private_edge_data=True
            )

            # measure final test accuracy
            top1 = utils.AverageMeter()
            top5 = utils.AverageMeter()

            best_arch.eval()

            for i, data_test in enumerate(self.test_queue):
                input_test, target_test = data_test
                input_test = input_test.to(self.device)
                target_test = target_test.to(self.device, non_blocking=True)

                n = input_test.size(0)

                with torch.no_grad():
                    logits = best_arch(input_test)

                    prec1, prec5 = utils.accuracy(logits, target_test, topk=(1, 5))
                    top1.update(prec1.data.item(), n)
                    top5.update(prec5.data.item(), n)

                log_every_n_seconds(logging.INFO, "Inference batch {} of {}.".format(i, len(self.test_queue)), n=5)

            logger.info("Evaluation finished. Test accuracies: top-1 = {:.5}, top-5 = {:.5}".format(top1.avg, top5.avg))


    @staticmethod
    def build_search_dataloaders(config):
        train_queue, valid_queue, test_queue, _, _ = utils.get_train_val_loaders(config, mode='train')
        return train_queue, valid_queue, _  # test_queue is not used in search currently


    @staticmethod
    def build_eval_dataloaders(config):
        train_queue, valid_queue, test_queue, _, _ = utils.get_train_val_loaders(config, mode='val')
        return train_queue, valid_queue, test_queue


    @staticmethod
    def build_eval_optimizer(parameters, config):
        return torch.optim.SGD(
            parameters,
            lr=config.evaluation.learning_rate,
            momentum=config.evaluation.momentum,
            weight_decay=config.evaluation.weight_decay,
        )


    @staticmethod
    def build_search_scheduler(optimizer, config):
        return torch.optim.lr_scheduler.CosineAnnealingLR(
            optimizer, 
            T_max=config.search.epochs, 
            eta_min=config.search.learning_rate_min
        )


    @staticmethod
    def build_eval_scheduler(optimizer, config):
        return torch.optim.lr_scheduler.CosineAnnealingLR(
            optimizer, 
            T_max=config.evaluation.epochs, 
            eta_min=config.evaluation.learning_rate_min
        )


    def _log_and_reset_accuracies(self, epoch):
        logger.info("Epoch {} done. Train accuracy (top1, top5): {:.5f}, {:.5f}, Validation accuracy: {:.5f}, {:.5f}".format(
                epoch,
                self.train_top1.avg, self.train_top5.avg,
                self.val_top1.avg, self.val_top5.avg
            ))
        self.train_top1.reset()
        self.train_top5.reset()
        self.train_loss.reset()
        self.val_top1.reset()
        self.val_top5.reset()
        self.val_loss.reset()


    def _store_accuracies(self, logits, target, split):
        """Update the accuracy counters"""
        prec1, prec5 = utils.accuracy(logits, target, topk=(1, 5))
        n = logits.size(0)

        if split == 'train':
            self.train_top1.update(prec1.data.item(), n)
            self.train_top5.update(prec5.data.item(), n)
        elif split == 'val':
            self.val_top1.update(prec1.data.item(), n)
            self.val_top5.update(prec5.data.item(), n)
        else:
            raise ValueError("Unknown split: {}. Expected either 'train' or 'val'")


    def _prepare_dataloaders(self, config, mode='train'):
        """
        Prepare train, validation, and test dataloaders with the splits defined
        in the config.

        Args:
            config (AttrDict): config from config file.
        """
        train_queue, valid_queue, test_queue, _, _ = utils.get_train_val_loaders(config, mode)
        self.train_queue = train_queue
        self.valid_queue = valid_queue
        self.test_queue = test_queue
    

    def _setup_checkpointers(self, resume_from="", search=True, period=1, **add_checkpointables):
        """
        Sets up a periodic chechkpointer which can be used to save checkpoints
        at every epoch. It will call optimizer's `get_checkpointables()` as objects
        to store.

        Args:
            resume_from (str): A checkpoint file to resume the search or evaluation from.
            search (bool): Whether search or evaluation phase is checkpointed. This is required
                because the files are in different folders to not be overridden
            add_checkpointables (object): Additional things to checkpoint together with the
                optimizer's checkpointables.
        """
        checkpointables = self.optimizer.get_checkpointables()
        checkpointables.update(add_checkpointables)

        checkpointer = utils.Checkpointer(
            model=checkpointables.pop('model'),
            save_dir=self.config.save + "/search" if search else self.config.save + "/eval",
            **checkpointables
        )

        self.periodic_checkpointer = PeriodicCheckpointer(
            checkpointer,
            period=period,
            max_iter=self.config.search.epochs if search else self.config.evaluation.epochs
        )

        if resume_from:
            logger.info("loading model from file {}".format(resume_from))
            checkpoint = checkpointer.resume_or_load(resume_from, resume=True)
            if checkpointer.has_checkpoint():
                return checkpoint.get("iteration", -1) + 1
        return 0


    def _log_to_json(self):
        """log training statistics to json file"""
        if not os.path.exists(self.config.save):
            os.makedirs(self.config.save)
        with codecs.open(os.path.join(self.config.save, 'errors.json'), 'w', encoding='utf-8') as file:
            json.dump(self.errors_dict, file, separators=(',', ':'))


    <|MERGE_RESOLUTION|>--- conflicted
+++ resolved
@@ -170,101 +170,97 @@
             dist.init_process_group(backend=args.dist_backend, init_method=args.dist_url,
                                     world_size=args.world_size, rank=args.rank)
 
-
-
-        self._prepare_dataloaders(self.config, mode='val')
-        best_arch.reset_weights(inplace=True)
-
-        epochs = self.config.evaluation.epochs
-        optim = self.optimizer.get_op_optimizer()
-        optim = optim(
-            best_arch.parameters(),
-            self.config.evaluation.learning_rate,
-            momentum=self.config.evaluation.momentum,
-            weight_decay=self.config.evaluation.weight_decay
-        )
-        scheduler = torch.optim.lr_scheduler.CosineAnnealingLR(
-            optim, float(epochs), eta_min=self.config.evaluation.learning_rate_min)
-
-        start_epoch = self._setup_checkpointers(resume_from,
-                                                search=False,
-                                                period=self.config.evaluation.checkpoint_freq,
-                                                model=best_arch,  # checkpointables start here
-                                                optim=optim,
-                                                scheduler=scheduler
-                                                )
-
-        grad_clip = self.config.evaluation.grad_clip
-        loss = torch.nn.CrossEntropyLoss()
-
-        best_arch.train()
-        self.train_top1.reset()
-        self.train_top5.reset()
-
-        # Enable drop path
-        best_arch.update_edges(
-            update_func=lambda current_edge_data: current_edge_data.set('op', DropPathWrapper(current_edge_data.op)),
-            scope=best_arch.OPTIMIZER_SCOPE,
-            private_edge_data=True
-        )
-
-        # train from scratch
-        for e in range(start_epoch, epochs):
-            # update drop path probability
-            drop_path_prob = self.config.evaluation.drop_path_prob * e / epochs
+            best_arch.reset_weights(inplace=True)
+
+            self.train_queue, self.valid_queue, self.test_queue = self.build_eval_dataloaders(self.config)
+
+            optim = self.build_eval_optimizer(best_arch.parameters(), self.config)
+            scheduler = self.build_eval_scheduler(optim, self.config)
+
+            start_epoch = self._setup_checkpointers(resume_from, 
+                search=False, 
+                period=self.config.evaluation.checkpoint_freq,
+                model=best_arch,    # checkpointables start here
+                optim=optim,
+                scheduler=scheduler
+            )
+
+            grad_clip = self.config.evaluation.grad_clip
+            loss = torch.nn.CrossEntropyLoss()
+
+            best_arch.train()
+            self.train_top1.reset()
+            self.train_top5.reset()
+            self.val_top1.reset()
+            self.val_top5.reset()
+
+            # Enable drop path
             best_arch.update_edges(
-                update_func=lambda current_edge_data: current_edge_data.set('drop_path_prob', drop_path_prob),
+                update_func=lambda edge: edge.data.set('op', DropPathWrapper(edge.data.op)),
                 scope=best_arch.OPTIMIZER_SCOPE,
                 private_edge_data=True
             )
-            for i, (input_train, target_train) in enumerate(self.train_queue):
-                input_train = input_train.to(self.device)
-                target_train = target_train.to(self.device, non_blocking=True)
-
-                optim.zero_grad()
-                logits_train = best_arch(input_train)
-                train_loss = loss(logits_train, target_train)
-                if hasattr(best_arch, 'auxilary_logits'):  # darts specific stuff
-                    log_first_n(logging.INFO, "Auxiliary is used", n=10)
-                    auxiliary_loss = loss(best_arch.auxilary_logits(), target_train)
-                    train_loss += self.config.evaluation.auxiliary_weight * auxiliary_loss
-                train_loss.backward()
-                if grad_clip:
-                    torch.nn.utils.clip_grad_norm_(best_arch.parameters(), grad_clip)
-                optim.step()
-
-                self._store_accuracies(logits_train, target_train, 'train')
-                log_every_n_seconds(logging.INFO, "Epoch {}-{}, Train loss: {:.5}, learning rate: {}".format(
-                    e, i, train_loss, scheduler.get_last_lr()), n=5)
-
-                if torch.cuda.is_available():
-                    log_first_n(logging.INFO, "cuda consumption\n {}".format(torch.cuda.memory_summary()), n=3)
-
-            scheduler.step()
-            self.periodic_checkpointer.step(e)
-
-            logger.info("Epoch {} done. Train accuracy (top1, top5): {:.5}, {:.5}".format(e,
-                                                                                          self.train_top1.avg,
-                                                                                          self.train_top5.avg))
-            self.train_top1.reset()
-            self.train_top5.reset()
+
+            # train from scratch
+            epochs = self.config.evaluation.epochs
+            for e in range(start_epoch, epochs):
+                # update drop path probability
+                drop_path_prob = self.config.evaluation.drop_path_prob * e / epochs
+                best_arch.update_edges(
+                    update_func=lambda edge: edge.data.set('drop_path_prob', drop_path_prob),
+                    scope=best_arch.OPTIMIZER_SCOPE,
+                    private_edge_data=True
+                )
+
+                # Train queue
+                for i, (input_train, target_train) in enumerate(self.train_queue):
+                    input_train = input_train.to(self.device)
+                    target_train = target_train.to(self.device, non_blocking=True)
+
+                    optim.zero_grad()
+                    logits_train = best_arch(input_train)
+                    train_loss = loss(logits_train, target_train)
+                    if hasattr(best_arch, 'auxilary_logits'):   # darts specific stuff
+                        log_first_n(logging.INFO, "Auxiliary is used", n=10)
+                        auxiliary_loss = loss(best_arch.auxilary_logits(), target_train)
+                        train_loss += self.config.evaluation.auxiliary_weight * auxiliary_loss
+                    train_loss.backward()
+                    if grad_clip:
+                        torch.nn.utils.clip_grad_norm_(best_arch.parameters(), grad_clip)
+                    optim.step()
+
+                    self._store_accuracies(logits_train, target_train, 'train')
+                    log_every_n_seconds(logging.INFO, "Epoch {}-{}, Train loss: {:.5}, learning rate: {}".format(
+                        e, i, train_loss, scheduler.get_last_lr()), n=5)
+                    
+                    if torch.cuda.is_available():
+                        log_first_n(logging.INFO, "cuda consumption\n {}".format(torch.cuda.memory_summary()), n=3)
+                    
+                # Validation queue
+                if self.valid_queue:
+                    for i, (input_valid, target_valid) in enumerate(self.valid_queue):
+                        
+                        input_valid = input_valid.to(self.device).float()
+                        target_valid = target_valid.to(self.device, non_blocking=True).float()
+
+                        # just log the validation accuracy
+                        logits_valid = best_arch(input_valid)
+                        self._store_accuracies(logits_valid, target_valid, 'val')
+
+                scheduler.step()
+                self.periodic_checkpointer.step(e)
+                self._log_and_reset_accuracies(e)
+
+
 
     def evaluate(
-<<<<<<< HEAD
             self,
             retrain=True,
             search_model="",
             resume_from="",
+            best_arch=None,
             multi_gpu=False
     ):
-=======
-            self, 
-            retrain=True, 
-            search_model="", 
-            resume_from="",
-            best_arch=None,
-        ):
->>>>>>> d5498a5c
         """
         Evaluate the final architecture as given from the optimizer.
 
@@ -276,12 +272,9 @@
             search_model (str): Path to checkpoint file that was created during
                 search. If not provided, then try to load 'model_final.pth' from search
             resume_from (str): Resume retraining from the given checkpoint file.
-<<<<<<< HEAD
             multi_gpu (bool): Distribute training on multiple gpus.
-=======
             best_arch: Parsed model you want to directly evaluate and ignore the final model
                 from the optimizer.
->>>>>>> d5498a5c
         """
         logger.info("Start evaluation")
         if not best_arch:
@@ -302,7 +295,6 @@
         else:
             #best_arch.to(self.device)
             if retrain:
-<<<<<<< HEAD
                 if self.config.gpu is not None:
                     logger.warning('You have chosen a specific GPU. This will completely disable data parallelism.')
 
@@ -320,89 +312,6 @@
                 else:
                     # Simply call main_worker function
                     self.main_worker(self.config.gpu, ngpus_per_node, self.config, best_arch)
-=======
-                logger.info("Starting retraining from scratch")
-                best_arch.reset_weights(inplace=True)
-
-                self.train_queue, self.valid_queue, self.test_queue = self.build_eval_dataloaders(self.config)
-
-                optim = self.build_eval_optimizer(best_arch.parameters(), self.config)
-                scheduler = self.build_eval_scheduler(optim, self.config)
-
-                start_epoch = self._setup_checkpointers(resume_from, 
-                    search=False, 
-                    period=self.config.evaluation.checkpoint_freq,
-                    model=best_arch,    # checkpointables start here
-                    optim=optim,
-                    scheduler=scheduler
-                )
-
-                grad_clip = self.config.evaluation.grad_clip
-                loss = torch.nn.CrossEntropyLoss()
-
-                best_arch.train()
-                self.train_top1.reset()
-                self.train_top5.reset()
-                self.val_top1.reset()
-                self.val_top5.reset()
-
-                # Enable drop path
-                best_arch.update_edges(
-                    update_func=lambda edge: edge.data.set('op', DropPathWrapper(edge.data.op)),
-                    scope=best_arch.OPTIMIZER_SCOPE,
-                    private_edge_data=True
-                )
-
-                # train from scratch
-                epochs = self.config.evaluation.epochs
-                for e in range(start_epoch, epochs):
-                    # update drop path probability
-                    drop_path_prob = self.config.evaluation.drop_path_prob * e / epochs
-                    best_arch.update_edges(
-                        update_func=lambda edge: edge.data.set('drop_path_prob', drop_path_prob),
-                        scope=best_arch.OPTIMIZER_SCOPE,
-                        private_edge_data=True
-                    )
-
-                    # Train queue
-                    for i, (input_train, target_train) in enumerate(self.train_queue):
-                        input_train = input_train.to(self.device)
-                        target_train = target_train.to(self.device, non_blocking=True)
-
-                        optim.zero_grad()
-                        logits_train = best_arch(input_train)
-                        train_loss = loss(logits_train, target_train)
-                        if hasattr(best_arch, 'auxilary_logits'):   # darts specific stuff
-                            log_first_n(logging.INFO, "Auxiliary is used", n=10)
-                            auxiliary_loss = loss(best_arch.auxilary_logits(), target_train)
-                            train_loss += self.config.evaluation.auxiliary_weight * auxiliary_loss
-                        train_loss.backward()
-                        if grad_clip:
-                            torch.nn.utils.clip_grad_norm_(best_arch.parameters(), grad_clip)
-                        optim.step()
-
-                        self._store_accuracies(logits_train, target_train, 'train')
-                        log_every_n_seconds(logging.INFO, "Epoch {}-{}, Train loss: {:.5}, learning rate: {}".format(
-                            e, i, train_loss, scheduler.get_last_lr()), n=5)
-                        
-                        if torch.cuda.is_available():
-                            log_first_n(logging.INFO, "cuda consumption\n {}".format(torch.cuda.memory_summary()), n=3)
-                        
-                    # Validation queue
-                    if self.valid_queue:
-                        for i, (input_valid, target_valid) in enumerate(self.valid_queue):
-                            
-                            input_valid = input_valid.to(self.device).float()
-                            target_valid = target_valid.to(self.device, non_blocking=True).float()
-
-                            # just log the validation accuracy
-                            logits_valid = best_arch(input_valid)
-                            self._store_accuracies(logits_valid, target_valid, 'val')
-
-                    scheduler.step()
-                    self.periodic_checkpointer.step(e)
-                    self._log_and_reset_accuracies(e)
->>>>>>> d5498a5c
 
             # Disable drop path
             best_arch.update_edges(
