--- conflicted
+++ resolved
@@ -32,7 +32,7 @@
         self.test_size = config.test_size
         self.dataset = config.dataset
         self.load_labeled = config.load_labeled
-        
+
         self.metric = Metric.VAL_ACCURACY
         self.device = torch.device("cuda:0" if torch.cuda.is_available() else "cpu")
         self.results_dict = utils.AttrDict(
@@ -46,30 +46,25 @@
         self.search_space = search_space.clone()
         self.scope = scope if scope else search_space.OPTIMIZER_SCOPE
         self.predictor.set_ss_type(self.search_space.get_type())
-        
+
     def load_dataset(self, load_labeled=False):
         """
-        There are two ways to load a dataset. 
-        load_labeled=False: sample random architectures and then query the architectures. 
+        There are two ways to load a dataset.
+        load_labeled=False: sample random architectures and then query the architectures.
         This works on NAS benchmarks where we can query any architecture.
         load_labeled=True: load a dataset of architectures where we have the training info
-        (for example, load the set of 5k DARTS architectures which have the full training info)        
+        (for example, load the set of 5k DARTS architectures which have the full training info)
         """
         # Note: currently ydata consists of the val_accs at the final training epoch
         xdata = []
         ydata = []
         for _ in range(self.train_size):
-<<<<<<< HEAD
-            arch = sample_random_architecture(self.search_space, self.scope)
-            accuracy = arch.query(metric=self.metric, dataset=self.dataset)[-1]
-=======
             if not load_labeled:
                 arch = sample_random_architecture(self.search_space, self.scope)
-                accuracy = arch.query(metric=self.metric, dataset=self.dataset)
+                accuracy = arch.query(metric=self.metric, dataset=self.dataset)[-1]
             else:
                 arch = self.search_space.clone()
                 accuracy = arch.load_labeled_architecture()
->>>>>>> e11ec905
             xdata.append(arch)
             ydata.append(accuracy)
         return xdata, ydata
@@ -86,7 +81,6 @@
         # Note: currently we must pass in the search space type in order to
         # properly encode the training data
         logger.info("Fit the predictor")
-
         self.predictor.fit(xtrain, ytrain)
         
         logger.info("Load the test set")
