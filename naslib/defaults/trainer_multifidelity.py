--- conflicted
+++ resolved
@@ -16,11 +16,7 @@
 from naslib.utils.logging import log_every_n_seconds, log_first_n
 
 from typing import Callable
-<<<<<<< HEAD
-# from .additional_primitives import DropPathWrapper #Can be causes issues
-=======
 from .additional_primitives import DropPathWrapper #Can be causes issues
->>>>>>> 7c8e9faf
 
 logger = logging.getLogger(__name__)
 
@@ -168,12 +164,7 @@
                 end_time = time.time()
                 # TODO: nasbench101 does not have train_loss, valid_loss, test_loss implemented, so this is a quick fix for now
                 # train_acc, train_loss, valid_acc, valid_loss, test_acc, test_loss = self.optimizer.train_statistics()
-<<<<<<< HEAD
                 # only for debugging is it but out
-=======
-                #only for debugging is it but out
-                
->>>>>>> 7c8e9faf
                 (
                     train_acc,
                     valid_acc,
@@ -193,11 +184,7 @@
                 self.train_top1.avg = train_acc
                 self.val_top1.avg = valid_acc
 
-<<<<<<< HEAD
-            self.periodic_checkpointer.save(e)  # define the name in accurate , also
-=======
             self.checkpointer.save(e) # define the name in accurate , also 
->>>>>>> 7c8e9faf
             # TODO: change step into save for checkpointer
             anytime_results = self.optimizer.test_statistics()
             if anytime_results:
@@ -217,12 +204,7 @@
             e += used_budget
 
         self.optimizer.after_training()
-<<<<<<< HEAD
-        # self._log_optimizer_stats()
-=======
         self._log_optimizer_stats()
-        
->>>>>>> 7c8e9faf
 
         if summary_writer is not None:
             summary_writer.close()
@@ -589,12 +571,7 @@
         """
         checkpointables = self.optimizer.get_checkpointables()
         checkpointables.update(add_checkpointables)
-<<<<<<< HEAD
-        # TODO name make no sense
-        self.periodic_checkpointer = utils.Checkpointer(  # TODO rename periodic_checkpointer
-=======
         self.checkpointer = utils.Checkpointer( 
->>>>>>> 7c8e9faf
             model=checkpointables.pop("model"),
             save_dir=self.config.save + "/search"
             if search
@@ -602,18 +579,7 @@
             # **checkpointables #NOTE: this is throwing an Error
         )
 
-<<<<<<< HEAD
-        # self.periodic_checkpointer = PeriodicCheckpointer(
-        #   checkpointer,
-        #    period=period,
-        #    max_iter=self.config.search.epochs
-        #    if search
-        #    else self.config.evaluation.epochs,
-        # )
-
-=======
     
->>>>>>> 7c8e9faf
         if resume_from:
             logger.info("loading model from file {}".format(resume_from))
             # TODO: maybe there is an implementation error, because the variable resume_from will not be used if resume equals to True
