from naslib.predictors.predictor import Predictor


class EarlyStopping(Predictor):

<<<<<<< HEAD
    def __init__(self, dataset, fidelity, metric):
=======
    def __init__(self, metric):
>>>>>>> e0c69145
        
        self.metric = metric
        self.dataset = dataset
    
    def query(self, xtest, info):
        return info
        
    def get_metric(self):
        return self.metric

    def get_type(self):
        return 'partial_training'
    
<<<<<<< HEAD
    def requires_partial_training(self, xtest):
        info = [arch.query(self.metric, self.dataset, epoch=self.fidelity) for arch in xtest]
        return info
=======
    # to be changed to another method
    def requires_partial_training(self):
        return True
    
    # to be deleted
    def get_fidelity(self):
        return self.fidelity
>>>>>>> e0c69145
<|MERGE_RESOLUTION|>--- conflicted
+++ resolved
@@ -3,11 +3,7 @@
 
 class EarlyStopping(Predictor):
 
-<<<<<<< HEAD
-    def __init__(self, dataset, fidelity, metric):
-=======
-    def __init__(self, metric):
->>>>>>> e0c69145
+    def __init__(self, dataset, metric):
         
         self.metric = metric
         self.dataset = dataset
@@ -17,20 +13,7 @@
         
     def get_metric(self):
         return self.metric
-
-    def get_type(self):
-        return 'partial_training'
     
-<<<<<<< HEAD
-    def requires_partial_training(self, xtest):
-        info = [arch.query(self.metric, self.dataset, epoch=self.fidelity) for arch in xtest]
-        return info
-=======
-    # to be changed to another method
-    def requires_partial_training(self):
-        return True
-    
-    # to be deleted
-    def get_fidelity(self):
-        return self.fidelity
->>>>>>> e0c69145
+    def requires_partial_training(self, xtest, fidelity):
+        info = [arch.query(self.metric, self.dataset, epoch=fidelity) for arch in xtest]
+        return info