
seed: 0
<<<<<<< HEAD
predictor: feedforward # feedforward
dataset: cifar10
out_dir: run

train_size: 50 #50
test_size: 50 #50
dataset: cifar10
=======
predictor: gbdt
dataset: cifar10
out_dir: run

train_size: 20
test_size: 20
dataset: cifar10
>>>>>>> 7ba3d8e4
<|MERGE_RESOLUTION|>--- conflicted
+++ resolved
@@ -1,6 +1,5 @@
 
 seed: 0
-<<<<<<< HEAD
 predictor: feedforward # feedforward
 dataset: cifar10
 out_dir: run
@@ -8,12 +7,3 @@
 train_size: 50 #50
 test_size: 50 #50
 dataset: cifar10
-=======
-predictor: gbdt
-dataset: cifar10
-out_dir: run
-
-train_size: 20
-test_size: 20
-dataset: cifar10
->>>>>>> 7ba3d8e4
