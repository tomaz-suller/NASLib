--- conflicted
+++ resolved
@@ -3,10 +3,6 @@
 import sys
 import logging
 import argparse
-<<<<<<< HEAD
-import torch.utils
-=======
->>>>>>> 108d491f
 import torchvision.datasets as dset
 
 from copy import copy
